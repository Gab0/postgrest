--- conflicted
+++ resolved
@@ -13,14 +13,9 @@
   - fuzzyset-0.3.1
   - hasql-notifications-0.2.0.6
   - hasql-pool-0.10
-<<<<<<< HEAD
-  - fuzzyset-0.3.1
   - megaparsec-9.2.2
   - cryptostore-0.3.0.1
   #- wai-saml2 # to load this module from the local filesystem;
   - git: https://github.com/Gab0/wai-saml2.git
     commit: f2d4cc5a8b4dd1615b5bf03ef8713fa6ebff8f8d
-=======
-  - megaparsec-9.2.2
-  - postgresql-libpq-0.10.0.0
->>>>>>> bbc0bda6
+  - postgresql-libpq-0.10.0.0