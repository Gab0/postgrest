--- conflicted
+++ resolved
@@ -3,12 +3,6 @@
 
 module PostgREST.Middleware where
 
-<<<<<<< HEAD
--- needed for ghc 7.8
--- import           Data.Functor ((<$>))
-
-=======
->>>>>>> a624eb08
 import           Data.Maybe                    (fromMaybe, isNothing)
 import           Data.Monoid
 import           Data.Text
