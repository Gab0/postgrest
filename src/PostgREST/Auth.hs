{-# LANGUAGE FlexibleContexts #-}
{-|
Module      : PostgREST.Auth
Description : PostgREST authorization functions.

This module provides functions to deal with the JWT authorization (http://jwt.io).
It also can be used to define other authorization functions,
in the future Oauth, LDAP and similar integrations can be coded here.

Authentication should always be implemented in an external service.
In the test suite there is an example of simple login function that can be used for a
very simple authentication system inside the PostgreSQL database.
-}
module PostgREST.Auth (
    setRole
  , claimsToSQL
  , jwtClaims
  , tokenJWT
  ) where

<<<<<<< HEAD
import           Control.Lens
import           Data.Aeson              (Value (..), parseJSON, toJSON)
import           Data.Aeson.Lens
import           Data.Aeson.Types        (parseMaybe, emptyObject, emptyArray)
import qualified Data.ByteString         as BS
import qualified Data.Vector             as V
import qualified Data.HashMap.Strict     as M
import           Data.Maybe              (fromMaybe)
=======
import           Control.Monad           (join)
import           Data.Aeson              (Object, Value (..))
import           Data.Aeson.Types        (emptyArray, emptyObject)
import qualified Data.ByteString         as BS
import qualified Data.HashMap.Lazy       as H
import           Data.Map                as M (fromList, toList)
>>>>>>> e43ad54d
import           Data.Monoid             ((<>))
import           Data.String.Conversions (cs)
import           Data.Text               (Text)
import           Data.Time.Clock         (NominalDiffTime)
import           Data.Vector             as V (head, null)
import           PostgREST.QueryBuilder  (pgFmtIdent, pgFmtLit, unquoted)
import qualified Web.JWT                 as JWT

{-|
  Receives a map of JWT claims and returns a list
  of PostgreSQL statements to set the claims as user defined GUCs.
  Except if we have a claim called role,
  this one is mapped to a SET ROLE statement.
  In case there is any problem decoding the JWT it returns Nothing.
-}
claimsToSQL :: M.HashMap Text Value -> [BS.ByteString]
claimsToSQL = map setVar . M.toList
  where
    setVar ("role", String val) = setRole val
    setVar (k, val) = "set local " <> cs (pgFmtIdent $ "postgrest.claims." <> k)
                      <> " = " <> cs (valueToVariable val) <> ";"
    valueToVariable = pgFmtLit . unquoted

{-|
  Receives the JWT secret (from config) and a JWT and
  returns a map of JWT claims
  In case there is any problem decoding the JWT it returns Nothing.
-}


jwtClaims :: JWT.Secret -> Text -> NominalDiffTime -> Either Text (M.HashMap Text Value)
jwtClaims secret input time =
  case mClaims of
    Nothing -> Right M.empty
    Just claims -> do
      let mExp = claims ^? key "exp" . _Integer
          expired = fromMaybe False $ (<= time) . fromInteger <$> mExp
      if expired
        then Left "JWT expired"
        else Right (value2map claims)
 where
  mClaims = toJSON . JWT.claims <$> JWT.decodeAndVerifySignature secret input
  value2map (Object o) = o
  value2map _          = M.empty

{-| Receives the name of a role and returns a SET ROLE statement -}
setRole :: Text -> BS.ByteString
setRole r = "set local role " <> cs (pgFmtLit r) <> ";"


{-|
  Receives the JWT secret (from config) and a JWT and a JSON value
  and returns a signed JWT.
-}
tokenJWT :: JWT.Secret -> Value -> Text
tokenJWT secret (Array arr) =
  let obj = if V.null arr then emptyObject else V.head arr
      jcs = parseMaybe parseJSON obj :: Maybe JWT.JWTClaimsSet in
  JWT.encodeSigned JWT.HS256 secret $ fromMaybe JWT.def jcs
tokenJWT secret _ = tokenJWT secret emptyArray<|MERGE_RESOLUTION|>--- conflicted
+++ resolved
@@ -18,7 +18,6 @@
   , tokenJWT
   ) where
 
-<<<<<<< HEAD
 import           Control.Lens
 import           Data.Aeson              (Value (..), parseJSON, toJSON)
 import           Data.Aeson.Lens
@@ -27,19 +26,10 @@
 import qualified Data.Vector             as V
 import qualified Data.HashMap.Strict     as M
 import           Data.Maybe              (fromMaybe)
-=======
-import           Control.Monad           (join)
-import           Data.Aeson              (Object, Value (..))
-import           Data.Aeson.Types        (emptyArray, emptyObject)
-import qualified Data.ByteString         as BS
-import qualified Data.HashMap.Lazy       as H
-import           Data.Map                as M (fromList, toList)
->>>>>>> e43ad54d
 import           Data.Monoid             ((<>))
 import           Data.String.Conversions (cs)
 import           Data.Text               (Text)
 import           Data.Time.Clock         (NominalDiffTime)
-import           Data.Vector             as V (head, null)
 import           PostgREST.QueryBuilder  (pgFmtIdent, pgFmtLit, unquoted)
 import qualified Web.JWT                 as JWT
 
