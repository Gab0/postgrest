--- conflicted
+++ resolved
@@ -23,30 +23,6 @@
 import Network.Wai.Handler.Warp (defaultSettings, setHost, setPort,
                                  setServerName)
 
-<<<<<<< HEAD
-import qualified Data.HashMap.Strict        as HM
-import qualified Data.Text.Encoding         as T
-import qualified Hasql.Transaction.Sessions as SQL
-import qualified Network.Wai                as Wai
-import qualified Network.Wai.Handler.Warp   as Warp
-
-import qualified PostgREST.Admin            as Admin
-import qualified PostgREST.ApiRequest       as ApiRequest
-import qualified PostgREST.ApiRequest.Types as ApiRequestTypes
-import qualified PostgREST.AppState         as AppState
-import qualified PostgREST.Auth             as Auth
-import qualified PostgREST.AuthSAML         as AuthSAML
-import qualified PostgREST.Cors             as Cors
-import qualified PostgREST.Error            as Error
-import qualified PostgREST.Logger           as Logger
-import qualified PostgREST.Plan             as Plan
-import qualified PostgREST.Query            as Query
-import qualified PostgREST.Response         as Response
-import qualified PostgREST.Unix             as Unix (installSignalHandlers)
-
-import PostgREST.ApiRequest           (Action (..), ApiRequest (..),
-                                       Mutation (..), Target (..))
-=======
 import qualified Data.Text.Encoding       as T
 import qualified Network.Wai              as Wai
 import qualified Network.Wai.Handler.Warp as Warp
@@ -55,6 +31,7 @@
 import qualified PostgREST.ApiRequest as ApiRequest
 import qualified PostgREST.AppState   as AppState
 import qualified PostgREST.Auth       as Auth
+import qualified PostgREST.AuthSAML   as AuthSAML
 import qualified PostgREST.Cors       as Cors
 import qualified PostgREST.Error      as Error
 import qualified PostgREST.Logger     as Logger
@@ -64,7 +41,6 @@
 import qualified PostgREST.Unix       as Unix (installSignalHandlers)
 
 import PostgREST.ApiRequest           (ApiRequest (..))
->>>>>>> 5ab317ca
 import PostgREST.AppState             (AppState)
 import PostgREST.Auth                 (AuthResult (..))
 import PostgREST.Config               (AppConfig (..), LogLevel (..))
@@ -116,18 +92,11 @@
     & setServerName ("postgrest/" <> prettyVersion)
 
 -- | PostgREST application
-<<<<<<< HEAD
-postgrest :: AppConfig -> AppState.AppState -> IO () -> (Observation -> IO ()) -> Wai.Application
-postgrest conf appState connWorker observer =
-  traceHeaderMiddleware conf .
-  Cors.middleware (configServerCorsAllowedOrigins conf) .
-  AuthSAML.middleware appState .
-=======
 postgrest :: LogLevel -> AppState.AppState -> IO () -> (Observation -> IO ()) -> Wai.Application
 postgrest logLevel appState connWorker observer =
   traceHeaderMiddleware appState .
   Cors.middleware appState .
->>>>>>> 5ab317ca
+  AuthSAML.middleware appState .
   Auth.middleware appState .
   Logger.middleware logLevel $
     -- fromJust can be used, because the auth middleware will **always** add
