--- conflicted
+++ resolved
@@ -37,14 +37,10 @@
 import qualified Data.ByteString.Char8      as BS
 import qualified Data.Cache                 as C
 import           Data.Either.Combinators    (whenLeft)
-<<<<<<< HEAD
 import qualified Data.List                  as L
 import qualified Data.Text                  as T (splitOn, pack, unpack)
 import qualified Data.Text.Encoding         as T
 import qualified Data.ByteString.UTF8       as UTF8
-=======
-import qualified Data.Text                  as T (unpack)
->>>>>>> a1480c75
 import           Hasql.Connection           (acquire)
 import qualified Hasql.Notifications        as SQL
 import qualified Hasql.Pool                 as SQL
@@ -67,7 +63,6 @@
                            readIORef)
 import Data.Time.Clock    (UTCTime, getCurrentTime)
 
-<<<<<<< HEAD
 import Network.Wai.SAML2  (SAML2Config (..), saml2ConfigNoEncryption)
 import Network.Wai.SAML2.Validation      (readSignedCertificate, readPKCS12Certificate)
 
@@ -75,8 +70,6 @@
 
 import Numeric (showFFloat)
 
-=======
->>>>>>> a1480c75
 import PostgREST.Config                  (AppConfig (..),
                                           LogLevel (..),
                                           addFallbackAppName,
@@ -138,7 +131,6 @@
 
 type AppSockets = (NS.Socket, Maybe NS.Socket)
 
-<<<<<<< HEAD
 data SAML2State = SAML2State
   { saml2StateAppConfig    :: SAML2Config
   -- | Known assertion IDs, so we can avoid 'replay' attacks.
@@ -208,12 +200,8 @@
         "pem" -> try $ Data.ByteString.readFile raw
         _     -> pure $ Right $ UTF8.fromString raw
 
-init :: AppConfig -> IO AppState
-init conf = do
-=======
 init :: AppConfig -> (Observation -> IO ()) -> IO AppState
 init conf observer = do
->>>>>>> a1480c75
   pool <- initPool conf
   (sock, adminSock) <- initSockets conf
   state' <- initWithPool (sock, adminSock) pool conf observer
